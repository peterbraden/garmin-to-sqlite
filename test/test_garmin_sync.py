--- conflicted
+++ resolved
@@ -120,7 +120,6 @@
     mock_client.get_body_composition.side_effect = [
         {"dateWeightList": []},  # First call - empty
         {"dateWeightList": []},  # Second call - empty
-<<<<<<< HEAD
         {"dateWeightList": [     # Third call - has data
             {
                 "date": 1640937600,  # 2021-12-31
@@ -129,18 +128,7 @@
                 "sourceType": "manual",
             }
         ]},
-=======
-        {
-            "dateWeightList": [  # Third call - has data
-                {
-                    "date": 1640937600000,  # 2021-12-31
-                    "weight": 71.0,
-                    "bmi": 22.3,
-                    "sourceType": "manual",
-                }
-            ]
-        },
->>>>>>> 27e37db5
+
     ]
     tracker.client = mock_client
     tracker.setup_database()
